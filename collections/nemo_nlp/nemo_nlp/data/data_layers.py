--- conflicted
+++ resolved
@@ -8,25 +8,10 @@
            'GlueDataLayerRegression',
            'BertJointIntentSlotDataLayer',
            'BertJointIntentSlotInferDataLayer',
-<<<<<<< HEAD
-           'LanguageModelingDataLayer',
-           'BertInferDataLayer',
-           'BertTokenClassificationDataLayer',
-           'BertTokenClassificationInferDataLayer',
-=======
->>>>>>> 77797284
            'BertPunctuationCapitalizationDataLayer',
            'BertPunctuationCapitalizationInferDataLayer',
            'BertPretrainingDataLayer',
            'BertPretrainingPreprocessedDataLayer',
-<<<<<<< HEAD
-           'TranslationDataLayer',
-           'GlueDataLayerClassification',
-           'GlueDataLayerRegression'
-           ]
-
-# from abc import abstractmethod
-=======
            'BertSentenceClassificationDataLayer',
            'BertTokenClassificationDataLayer',
            'BertTokenClassificationInferDataLayer',
@@ -36,7 +21,6 @@
            'TranslationDataLayer']
 import os
 import random
->>>>>>> 77797284
 import sys
 
 import h5py
@@ -445,9 +429,6 @@
 
             1: AxisType(TimeTag)
 
-        embedding_tensor_name: TODO
-            .......
-
         """
         return {
             "input_ids": NeuralType({
